// Copyright 2012, Google Inc. All rights reserved.
// Use of this source code is governed by a BSD-style
// license that can be found in the LICENSE file.

package schema

import (
	"database/sql"
	"fmt"
	"strconv"
	"strings"

	"github.com/pingcap/errors"
	"github.com/siddontang/go-mysql/mysql"
)

var ErrTableNotExist = errors.New("table is not exist")
var ErrMissingTableMeta = errors.New("missing table meta")
var HAHealthCheckSchema = "mysql.ha_health_check"

// Different column type
const (
	TYPE_NUMBER    = iota + 1 // tinyint, smallint, int, bigint, year
	TYPE_FLOAT                // float, double
	TYPE_ENUM                 // enum
	TYPE_SET                  // set
	TYPE_STRING               // char, varchar, etc.
	TYPE_DATETIME             // datetime
	TYPE_TIMESTAMP            // timestamp
	TYPE_DATE                 // date
	TYPE_TIME                 // time
	TYPE_BIT                  // bit
	TYPE_JSON                 // json
	TYPE_DECIMAL              // decimal
	TYPE_MEDIUM_INT
<<<<<<< HEAD
	TYPE_POINT                // coordinates
=======
	TYPE_BINARY               // binary, varbinary
>>>>>>> 803944a6
)

type TableColumn struct {
	Name       string
	Type       int
	Collation  string
	RawType    string
	IsAuto     bool
	IsUnsigned bool
	IsVirtual  bool
	EnumValues []string
	SetValues  []string
	FixedSize  uint
	MaxSize    uint
}

type Index struct {
	Name        string
	Columns     []string
	Cardinality []uint64
}

type Table struct {
	Schema string
	Name   string

	Columns   []TableColumn
	Indexes   []*Index
	PKColumns []int

	UnsignedColumns []int
}

func (ta *Table) String() string {
	return fmt.Sprintf("%s.%s", ta.Schema, ta.Name)
}

func (ta *Table) AddColumn(name string, columnType string, collation string, extra string) {
	index := len(ta.Columns)
	ta.Columns = append(ta.Columns, TableColumn{Name: name, Collation: collation})
	ta.Columns[index].RawType = columnType

	if strings.HasPrefix(columnType, "float") ||
		strings.HasPrefix(columnType, "double") {
		ta.Columns[index].Type = TYPE_FLOAT
	} else if strings.HasPrefix(columnType, "decimal") {
		ta.Columns[index].Type = TYPE_DECIMAL
	} else if strings.HasPrefix(columnType, "enum") {
		ta.Columns[index].Type = TYPE_ENUM
		ta.Columns[index].EnumValues = strings.Split(strings.Replace(
			strings.TrimSuffix(
				strings.TrimPrefix(
					columnType, "enum("),
				")"),
			"'", "", -1),
			",")
	} else if strings.HasPrefix(columnType, "set") {
		ta.Columns[index].Type = TYPE_SET
		ta.Columns[index].SetValues = strings.Split(strings.Replace(
			strings.TrimSuffix(
				strings.TrimPrefix(
					columnType, "set("),
				")"),
			"'", "", -1),
			",")
	} else if strings.HasPrefix(columnType, "binary") {
		ta.Columns[index].Type = TYPE_BINARY
		size := getSizeFromColumnType(columnType)
		ta.Columns[index].MaxSize = size
		ta.Columns[index].FixedSize = size
	} else if strings.HasPrefix(columnType, "varbinary") {
		ta.Columns[index].Type = TYPE_BINARY
		ta.Columns[index].MaxSize = getSizeFromColumnType(columnType)
	} else if strings.HasPrefix(columnType, "datetime") {
		ta.Columns[index].Type = TYPE_DATETIME
	} else if strings.HasPrefix(columnType, "timestamp") {
		ta.Columns[index].Type = TYPE_TIMESTAMP
	} else if strings.HasPrefix(columnType, "time") {
		ta.Columns[index].Type = TYPE_TIME
	} else if "date" == columnType {
		ta.Columns[index].Type = TYPE_DATE
	} else if strings.HasPrefix(columnType, "bit") {
		ta.Columns[index].Type = TYPE_BIT
	} else if strings.HasPrefix(columnType, "json") {
		ta.Columns[index].Type = TYPE_JSON
	} else if strings.Contains(columnType, "point") {
		ta.Columns[index].Type = TYPE_POINT
	} else if strings.Contains(columnType, "mediumint") {
		ta.Columns[index].Type = TYPE_MEDIUM_INT
	} else if strings.Contains(columnType, "int") || strings.HasPrefix(columnType, "year") {
		ta.Columns[index].Type = TYPE_NUMBER
	} else if strings.HasPrefix(columnType, "char") {
		ta.Columns[index].Type = TYPE_STRING
		size := getSizeFromColumnType(columnType)
		ta.Columns[index].FixedSize = size
		ta.Columns[index].MaxSize = size
	} else {
		ta.Columns[index].Type = TYPE_STRING
		ta.Columns[index].MaxSize = getSizeFromColumnType(columnType)
	}

	if strings.Contains(columnType, "unsigned") || strings.Contains(columnType, "zerofill") {
		ta.Columns[index].IsUnsigned = true
		ta.UnsignedColumns = append(ta.UnsignedColumns, index)
	}

	if extra == "auto_increment" {
		ta.Columns[index].IsAuto = true
	} else if extra == "VIRTUAL GENERATED" {
		ta.Columns[index].IsVirtual = true
	}
}

func getSizeFromColumnType(columnType string) uint {
	startIndex := strings.Index(columnType, "(")
	if startIndex < 0 {
		return 0
	}

	// we are searching for the first () and there may not be any closing
	// brackets before the opening, so no need search at the offset from the
	// opening ones
	endIndex := strings.Index(columnType, ")")
	if startIndex < 0 || endIndex < 0 || startIndex > endIndex {
		return 0
	}

	i, err := strconv.Atoi(columnType[startIndex+1:endIndex])
	if err != nil || i < 0 {
		return 0
	}
	return uint(i)
}

func (ta *Table) FindColumn(name string) int {
	for i, col := range ta.Columns {
		if col.Name == name {
			return i
		}
	}
	return -1
}

func (ta *Table) GetPKColumn(index int) *TableColumn {
	return &ta.Columns[ta.PKColumns[index]]
}

func (ta *Table) AddIndex(name string) (index *Index) {
	index = NewIndex(name)
	ta.Indexes = append(ta.Indexes, index)
	return index
}

func NewIndex(name string) *Index {
	return &Index{name, make([]string, 0, 8), make([]uint64, 0, 8)}
}

func (idx *Index) AddColumn(name string, cardinality uint64) {
	idx.Columns = append(idx.Columns, name)
	if cardinality == 0 {
		cardinality = uint64(len(idx.Cardinality) + 1)
	}
	idx.Cardinality = append(idx.Cardinality, cardinality)
}

func (idx *Index) FindColumn(name string) int {
	for i, colName := range idx.Columns {
		if name == colName {
			return i
		}
	}
	return -1
}

func IsTableExist(conn mysql.Executer, schema string, name string) (bool, error) {
	query := fmt.Sprintf("SELECT * FROM INFORMATION_SCHEMA.TABLES WHERE TABLE_SCHEMA = '%s' and TABLE_NAME = '%s' LIMIT 1", schema, name)
	r, err := conn.Execute(query)
	if err != nil {
		return false, errors.Trace(err)
	}

	return r.RowNumber() == 1, nil
}

func NewTableFromSqlDB(conn *sql.DB, schema string, name string) (*Table, error) {
	ta := &Table{
		Schema:  schema,
		Name:    name,
		Columns: make([]TableColumn, 0, 16),
		Indexes: make([]*Index, 0, 8),
	}

	if err := ta.fetchColumnsViaSqlDB(conn); err != nil {
		return nil, errors.Trace(err)
	}

	if err := ta.fetchIndexesViaSqlDB(conn); err != nil {
		return nil, errors.Trace(err)
	}

	return ta, nil
}

func NewTable(conn mysql.Executer, schema string, name string) (*Table, error) {
	ta := &Table{
		Schema:  schema,
		Name:    name,
		Columns: make([]TableColumn, 0, 16),
		Indexes: make([]*Index, 0, 8),
	}

	if err := ta.fetchColumns(conn); err != nil {
		return nil, errors.Trace(err)
	}

	if err := ta.fetchIndexes(conn); err != nil {
		return nil, errors.Trace(err)
	}

	return ta, nil
}

func (ta *Table) fetchColumns(conn mysql.Executer) error {
	r, err := conn.Execute(fmt.Sprintf("show full columns from `%s`.`%s`", ta.Schema, ta.Name))
	if err != nil {
		return errors.Trace(err)
	}

	for i := 0; i < r.RowNumber(); i++ {
		name, _ := r.GetString(i, 0)
		colType, _ := r.GetString(i, 1)
		collation, _ := r.GetString(i, 2)
		extra, _ := r.GetString(i, 6)

		ta.AddColumn(name, colType, collation, extra)
	}

	return nil
}

func (ta *Table) fetchColumnsViaSqlDB(conn *sql.DB) error {
	r, err := conn.Query(fmt.Sprintf("show full columns from `%s`.`%s`", ta.Schema, ta.Name))
	if err != nil {
		return errors.Trace(err)
	}

	defer r.Close()

	var unusedVal interface{}
	unused := &unusedVal

	for r.Next() {
		var name, colType, extra string
		var collation sql.NullString
		err := r.Scan(&name, &colType, &collation, &unused, &unused, &unused, &extra, &unused, &unused)
		if err != nil {
			return errors.Trace(err)
		}
		ta.AddColumn(name, colType, collation.String, extra)
	}

	return r.Err()
}

func (ta *Table) fetchIndexes(conn mysql.Executer) error {
	r, err := conn.Execute(fmt.Sprintf("show index from `%s`.`%s`", ta.Schema, ta.Name))
	if err != nil {
		return errors.Trace(err)
	}
	var currentIndex *Index
	currentName := ""

	for i := 0; i < r.RowNumber(); i++ {
		indexName, _ := r.GetString(i, 2)
		if currentName != indexName {
			currentIndex = ta.AddIndex(indexName)
			currentName = indexName
		}
		cardinality, _ := r.GetUint(i, 6)
		colName, _ := r.GetString(i, 4)
		currentIndex.AddColumn(colName, cardinality)
	}

	return ta.fetchPrimaryKeyColumns()

}

func (ta *Table) fetchIndexesViaSqlDB(conn *sql.DB) error {
	r, err := conn.Query(fmt.Sprintf("show index from `%s`.`%s`", ta.Schema, ta.Name))
	if err != nil {
		return errors.Trace(err)
	}

	defer r.Close()

	var currentIndex *Index
	currentName := ""

	var unusedVal interface{}
	unused := &unusedVal

	for r.Next() {
		var indexName, colName string
		var cardinality interface{}

		err := r.Scan(
			&unused,
			&unused,
			&indexName,
			&unused,
			&colName,
			&unused,
			&cardinality,
			&unused,
			&unused,
			&unused,
			&unused,
			&unused,
			&unused,
		)
		if err != nil {
			return errors.Trace(err)
		}

		if currentName != indexName {
			currentIndex = ta.AddIndex(indexName)
			currentName = indexName
		}

		c := toUint64(cardinality)
		currentIndex.AddColumn(colName, c)
	}

	return ta.fetchPrimaryKeyColumns()
}

func toUint64(i interface{}) uint64 {
	switch i := i.(type) {
	case int:
		return uint64(i)
	case int8:
		return uint64(i)
	case int16:
		return uint64(i)
	case int32:
		return uint64(i)
	case int64:
		return uint64(i)
	case uint:
		return uint64(i)
	case uint8:
		return uint64(i)
	case uint16:
		return uint64(i)
	case uint32:
		return uint64(i)
	case uint64:
		return uint64(i)
	}

	return 0
}

func (ta *Table) fetchPrimaryKeyColumns() error {
	if len(ta.Indexes) == 0 {
		return nil
	}

	pkIndex := ta.Indexes[0]
	if pkIndex.Name != "PRIMARY" {
		return nil
	}

	ta.PKColumns = make([]int, len(pkIndex.Columns))
	for i, pkCol := range pkIndex.Columns {
		ta.PKColumns[i] = ta.FindColumn(pkCol)
	}

	return nil
}

// GetPKValues gets primary keys in one row for a table, a table may use multi fields as the PK
func (ta *Table) GetPKValues(row []interface{}) ([]interface{}, error) {
	indexes := ta.PKColumns
	if len(indexes) == 0 {
		return nil, errors.Errorf("table %s has no PK", ta)
	} else if len(ta.Columns) != len(row) {
		return nil, errors.Errorf("table %s has %d columns, but row data %v len is %d", ta,
			len(ta.Columns), row, len(row))
	}

	values := make([]interface{}, 0, len(indexes))

	for _, index := range indexes {
		values = append(values, row[index])
	}

	return values, nil
}

// GetColumnValue gets term column's value
func (ta *Table) GetColumnValue(column string, row []interface{}) (interface{}, error) {
	index := ta.FindColumn(column)
	if index == -1 {
		return nil, errors.Errorf("table %s has no column name %s", ta, column)
	}

	return row[index], nil
}<|MERGE_RESOLUTION|>--- conflicted
+++ resolved
@@ -33,11 +33,8 @@
 	TYPE_JSON                 // json
 	TYPE_DECIMAL              // decimal
 	TYPE_MEDIUM_INT
-<<<<<<< HEAD
-	TYPE_POINT                // coordinates
-=======
-	TYPE_BINARY               // binary, varbinary
->>>>>>> 803944a6
+  TYPE_BINARY               // binary, varbinary
+  TYPE_POINT                // coordinates
 )
 
 type TableColumn struct {
