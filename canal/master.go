--- conflicted
+++ resolved
@@ -4,11 +4,7 @@
 	"sync"
 
 	"github.com/siddontang/go-mysql/mysql"
-<<<<<<< HEAD
-	log "github.com/sirupsen/logrus"
-=======
 	"gopkg.in/birkirb/loggers.v1/log"
->>>>>>> ef96922d
 )
 
 type masterInfo struct {
