--- conflicted
+++ resolved
@@ -42,13 +42,10 @@
 	tableLock          sync.RWMutex
 	tables             map[string]*schema.Table
 	errorTablesGetTime map[string]time.Time
-<<<<<<< HEAD
-=======
 
 	tableMatchCache   map[string]bool
 	includeTableRegex *regexp.Regexp
 	excludeTableRegex *regexp.Regexp
->>>>>>> 62cecbd8
 
 	ctx    context.Context
 	cancel context.CancelFunc
@@ -56,10 +53,7 @@
 
 // canal will retry fetching unknown table's meta after UnknownTableRetryPeriod
 var UnknownTableRetryPeriod = time.Second * time.Duration(10)
-<<<<<<< HEAD
-=======
 var ErrExcludedTable = errors.New("excluded table meta")
->>>>>>> 62cecbd8
 
 func NewCanal(cfg *Config) (*Canal, error) {
 	c := new(Canal)
@@ -96,13 +90,11 @@
 			return nil, errors.Trace(err)
 		}
 	}
-
 	if len(cfg.ExcludeTableRegex) > 0 {
 		if c.excludeTableRegex, err = regexp.Compile(cfg.ExcludeTableRegex); err != nil {
 			return nil, errors.Trace(err)
 		}
 	}
-
 	if c.includeTableRegex != nil || c.excludeTableRegex != nil {
 		c.tableMatchCache = make(map[string]bool)
 	}
@@ -235,15 +227,13 @@
 	if rst, ok := c.tableMatchCache[key]; ok {
 		return rst
 	}
-
-	// check include first
+	// check include
 	if c.includeTableRegex != nil {
 		if !c.includeTableRegex.MatchString(key) {
 			c.tableMatchCache[key] = false
 			return false
 		}
 	}
-
 	// check exclude
 	if c.excludeTableRegex != nil {
 		if c.excludeTableRegex.MatchString(key) {
