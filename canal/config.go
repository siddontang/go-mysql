package canal

import (
	"io/ioutil"
	"math/rand"
	"time"

	"github.com/BurntSushi/toml"
	"github.com/juju/errors"
	"github.com/siddontang/go-mysql/mysql"
)

type DumpConfig struct {
	// mysqldump execution path, like mysqldump or /usr/bin/mysqldump, etc...
	// If not set, ignore using mysqldump.
	ExecutionPath string `toml:"mysqldump"`

	// Will override Databases, tables is in database table_db
	Tables  []string `toml:"tables"`
	TableDB string   `toml:"table_db"`

	Databases []string `toml:"dbs"`

	// Ignore table format is db.table
	IgnoreTables []string `toml:"ignore_tables"`

	// If true, discard error msg, else, output to stderr
	DiscardErr bool `toml:"discard_err"`

	// Set true to skip --master-data if we have no privilege to do
	// 'FLUSH TABLES WITH READ LOCK'
	SkipMasterData bool `toml:"skip_master_data"`

	// Set to change the default max_allowed_packet size
	MaxAllowedPacketMB int `toml:"max_allowed_packet_mb"`
}

type Config struct {
	Addr     string `toml:"addr"`
	User     string `toml:"user"`
	Password string `toml:"password"`

	Charset         string        `toml:"charset"`
	ServerID        uint32        `toml:"server_id"`
	Flavor          string        `toml:"flavor"`
	HeartbeatPeriod time.Duration `toml:"heartbeat_period"`
	ReadTimeout     time.Duration `toml:"read_timeout"`

<<<<<<< HEAD
=======
	// IncludeTableRegex or ExcludeTableRegex should contain database name
	// Only a table match IncludeTableRegex and dismatch ExcludeTableRegex will be processed
	// eg, IncludeTableRegex : ".*\\.canal", ExcludeTableRegex : "mysql\\..*"
	//     this will include all database's 'canal' table, except database 'mysql'
	// If IncludeTableRegex is empty, canal will not check IncludeTableRegex
	// If ExcludeTableRegex is empty, canal will not check ExcludeTableRegex
	// Default IncludeTableRegex and ExcludeTableRegex are empty, this will include all tables
	IncludeTableRegex string `toml:include_table_regex`
	ExcludeTableRegex string `toml:exclude_table_regex`

>>>>>>> 62cecbd8
	// discard row event without table meta
	DiscardNoMetaRowEvent bool `toml:"discard_no_meta_row_event"`

	Dump DumpConfig `toml:"dump"`
}

func NewConfigWithFile(name string) (*Config, error) {
	data, err := ioutil.ReadFile(name)
	if err != nil {
		return nil, errors.Trace(err)
	}

	return NewConfig(string(data))
}

func NewConfig(data string) (*Config, error) {
	var c Config

	_, err := toml.Decode(data, &c)
	if err != nil {
		return nil, errors.Trace(err)
	}

	return &c, nil
}

func NewDefaultConfig() *Config {
	c := new(Config)

	c.Addr = "127.0.0.1:3306"
	c.User = "root"
	c.Password = ""

	c.Charset = mysql.DEFAULT_CHARSET
	rand.Seed(time.Now().Unix())
	c.ServerID = uint32(rand.Intn(1000)) + 1001

	c.Flavor = "mysql"

	c.Dump.ExecutionPath = "mysqldump"
	c.Dump.DiscardErr = true
	c.Dump.SkipMasterData = false

	return c
}<|MERGE_RESOLUTION|>--- conflicted
+++ resolved
@@ -46,8 +46,6 @@
 	HeartbeatPeriod time.Duration `toml:"heartbeat_period"`
 	ReadTimeout     time.Duration `toml:"read_timeout"`
 
-<<<<<<< HEAD
-=======
 	// IncludeTableRegex or ExcludeTableRegex should contain database name
 	// Only a table match IncludeTableRegex and dismatch ExcludeTableRegex will be processed
 	// eg, IncludeTableRegex : ".*\\.canal", ExcludeTableRegex : "mysql\\..*"
@@ -58,7 +56,6 @@
 	IncludeTableRegex string `toml:include_table_regex`
 	ExcludeTableRegex string `toml:exclude_table_regex`
 
->>>>>>> 62cecbd8
 	// discard row event without table meta
 	DiscardNoMetaRowEvent bool `toml:"discard_no_meta_row_event"`
 
