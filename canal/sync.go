package canal

import (
	"fmt"
<<<<<<< HEAD
=======
	"regexp"
	"sync/atomic"
>>>>>>> 8804d83e
	"time"

	"github.com/pingcap/errors"
	"github.com/pingcap/parser/ast"
	uuid "github.com/satori/go.uuid"
	"github.com/siddontang/go-log/log"
	"github.com/siddontang/go-mysql/mysql"
	"github.com/siddontang/go-mysql/replication"
	"github.com/siddontang/go-mysql/schema"
)

func (c *Canal) startSyncer() (*replication.BinlogStreamer, error) {
	gset := c.master.GTIDSet()
	if gset == nil {
		pos := c.master.Position()
		s, err := c.syncer.StartSync(pos)
		if err != nil {
			return nil, errors.Errorf("start sync replication at binlog %v error %v", pos, err)
		}
		log.Infof("start sync binlog at binlog file %v", pos)
		return s, nil
	} else {
		s, err := c.syncer.StartSyncGTID(gset)
		if err != nil {
			return nil, errors.Errorf("start sync replication at GTID set %v error %v", gset, err)
		}
		log.Infof("start sync binlog at GTID set %v", gset)
		return s, nil
	}
}

func (c *Canal) runSyncBinlog() error {
	s, err := c.startSyncer()
	if err != nil {
		return err
	}

	savePos := false
	force := false
	for {
		ev, err := s.GetEvent(c.ctx)

		if err != nil {
			return errors.Trace(err)
		}

		// Update the delay between the Canal and the Master before the handler hooks are called
		c.updateReplicationDelay(ev)

		savePos = false
		force = false
		pos := c.master.Position()

		curPos := pos.Pos
		//next binlog pos
		pos.Pos = ev.Header.LogPos

		// We only save position with RotateEvent and XIDEvent.
		// For RowsEvent, we can't save the position until meeting XIDEvent
		// which tells the whole transaction is over.
		// TODO: If we meet any DDL query, we must save too.
		switch e := ev.Event.(type) {
		case *replication.RotateEvent:
			pos.Name = string(e.NextLogName)
			pos.Pos = uint32(e.Position)
			log.Infof("rotate binlog to %s", pos)
			savePos = true
			force = true
			if err = c.eventHandler.OnRotate(e); err != nil {
				return errors.Trace(err)
			}
		case *replication.RowsEvent:
			// we only focus row based event
			err = c.handleRowsEvent(ev)
			if err != nil {
				e := errors.Cause(err)
				// if error is not ErrExcludedTable or ErrTableNotExist or ErrMissingTableMeta, stop canal
				if e != ErrExcludedTable &&
					e != schema.ErrTableNotExist &&
					e != schema.ErrMissingTableMeta {
					log.Errorf("handle rows event at (%s, %d) error %v", pos.Name, curPos, err)
					return errors.Trace(err)
				}
			}
			continue
		case *replication.XIDEvent:
			savePos = true
			// try to save the position later
			if err := c.eventHandler.OnXID(pos); err != nil {
				return errors.Trace(err)
			}
			if e.GSet != nil {
				c.master.UpdateGTIDSet(e.GSet)
			}
		case *replication.MariadbGTIDEvent:
			// try to save the GTID later
			gtid, err := mysql.ParseMariadbGTIDSet(e.GTID.String())
			if err != nil {
				return errors.Trace(err)
			}
			if err := c.eventHandler.OnGTID(gtid); err != nil {
				return errors.Trace(err)
			}
		case *replication.GTIDEvent:
			u, _ := uuid.FromBytes(e.SID)
			gtid, err := mysql.ParseMysqlGTIDSet(fmt.Sprintf("%s:%d", u.String(), e.GNO))
			if err != nil {
				return errors.Trace(err)
			}
			if err := c.eventHandler.OnGTID(gtid); err != nil {
				return errors.Trace(err)
			}
		case *replication.QueryEvent:
			stmts, _, err := c.parser.Parse(string(e.Query), "", "")
			if err != nil {
				log.Errorf("parse query(%s) err %v", e.Query, err)
				return errors.Trace(err)
			}
			for _, stmt := range stmts {
				nodes := parseStmt(stmt)
				for _, node := range nodes {
					if err = c.updateTable(node.db, node.table); err != nil {
						return errors.Trace(err)
					}
				}
				if len(nodes) > 0 {
					savePos = true
					force = true
					// Now we only handle Table Changed DDL, maybe we will support more later.
					if err = c.eventHandler.OnDDL(pos, e); err != nil {
						return errors.Trace(err)
					}
				}
			}
			if savePos && e.GSet != nil {
				c.master.UpdateGTIDSet(e.GSet)
			}
		default:
			continue
		}

		if savePos {
			c.master.Update(pos)
			c.master.UpdateTimestamp(ev.Header.Timestamp)
			if err := c.eventHandler.OnPosSynced(pos, c.master.GTIDSet(), force); err != nil {
				return errors.Trace(err)
			}
		}
	}

	return nil
}

<<<<<<< HEAD
type node struct {
	db    string
	table string
}

func parseStmt(stmt ast.StmtNode) (ns []*node) {
	switch t := stmt.(type) {
	case *ast.RenameTableStmt:
		for _, tableInfo := range t.TableToTables {
			n := &node{
				db:    tableInfo.OldTable.Schema.String(),
				table: tableInfo.OldTable.Name.String(),
			}
			ns = append(ns, n)
		}
	case *ast.AlterTableStmt:
		n := &node{
			db:    t.Table.Schema.String(),
			table: t.Table.Name.String(),
		}
		ns = []*node{n}
	case *ast.DropTableStmt:
		for _, table := range t.Tables {
			n := &node{
				db:    table.Schema.String(),
				table: table.Name.String(),
			}
			ns = append(ns, n)
		}
	case *ast.CreateTableStmt:
		n := &node{
			db:    t.Table.Schema.String(),
			table: t.Table.Name.String(),
		}
		ns = []*node{n}
	case *ast.TruncateTableStmt:
		n := &node{
			db:    t.Table.Schema.String(),
			table: t.Table.Schema.String(),
		}
		ns = []*node{n}
	}
	return
}

func (c *Canal) updateTable(db, table string) (err error) {
	c.ClearTableCache([]byte(db), []byte(table))
	log.Infof("table structure changed, clear table cache: %s.%s\n", db, table)
	if err = c.eventHandler.OnTableChanged(db, table); err != nil && errors.Cause(err) != schema.ErrTableNotExist {
		return errors.Trace(err)
	}
	return
}
=======
func (c *Canal) updateReplicationDelay(ev *replication.BinlogEvent) {
	atomic.AddUint32(c.delay, uint32(time.Now().Unix()) - ev.Header.Timestamp)
}

>>>>>>> 8804d83e
func (c *Canal) handleRowsEvent(e *replication.BinlogEvent) error {
	ev := e.Event.(*replication.RowsEvent)

	// Caveat: table may be altered at runtime.
	schema := string(ev.Table.Schema)
	table := string(ev.Table.Table)

	t, err := c.GetTable(schema, table)
	if err != nil {
		return err
	}
	var action string
	switch e.Header.EventType {
	case replication.WRITE_ROWS_EVENTv1, replication.WRITE_ROWS_EVENTv2:
		action = InsertAction
	case replication.DELETE_ROWS_EVENTv1, replication.DELETE_ROWS_EVENTv2:
		action = DeleteAction
	case replication.UPDATE_ROWS_EVENTv1, replication.UPDATE_ROWS_EVENTv2:
		action = UpdateAction
	default:
		return errors.Errorf("%s not supported now", e.Header.EventType)
	}
	events := newRowsEvent(t, action, ev.Rows, e.Header)
	return c.eventHandler.OnRow(events)
}

func (c *Canal) FlushBinlog() error {
	_, err := c.Execute("FLUSH BINARY LOGS")
	return errors.Trace(err)
}

func (c *Canal) WaitUntilPos(pos mysql.Position, timeout time.Duration) error {
	timer := time.NewTimer(timeout)
	for {
		select {
		case <-timer.C:
			return errors.Errorf("wait position %v too long > %s", pos, timeout)
		default:
			err := c.FlushBinlog()
			if err != nil {
				return errors.Trace(err)
			}
			curPos := c.master.Position()
			if curPos.Compare(pos) >= 0 {
				return nil
			} else {
				log.Debugf("master pos is %v, wait catching %v", curPos, pos)
				time.Sleep(100 * time.Millisecond)
			}
		}
	}

	return nil
}

func (c *Canal) GetMasterPos() (mysql.Position, error) {
	rr, err := c.Execute("SHOW MASTER STATUS")
	if err != nil {
		return mysql.Position{}, errors.Trace(err)
	}

	name, _ := rr.GetString(0, 0)
	pos, _ := rr.GetInt(0, 1)

	return mysql.Position{Name: name, Pos: uint32(pos)}, nil
}

func (c *Canal) GetMasterGTIDSet() (mysql.GTIDSet, error) {
	query := ""
	switch c.cfg.Flavor {
	case mysql.MariaDBFlavor:
		query = "SELECT @@GLOBAL.gtid_current_pos"
	default:
		query = "SELECT @@GLOBAL.GTID_EXECUTED"
	}
	rr, err := c.Execute(query)
	if err != nil {
		return nil, errors.Trace(err)
	}
	gx, err := rr.GetString(0, 0)
	if err != nil {
		return nil, errors.Trace(err)
	}
	gset, err := mysql.ParseGTIDSet(c.cfg.Flavor, gx)
	if err != nil {
		return nil, errors.Trace(err)
	}
	return gset, nil
}

func (c *Canal) CatchMasterPos(timeout time.Duration) error {
	pos, err := c.GetMasterPos()
	if err != nil {
		return errors.Trace(err)
	}

	return c.WaitUntilPos(pos, timeout)
}<|MERGE_RESOLUTION|>--- conflicted
+++ resolved
@@ -2,11 +2,7 @@
 
 import (
 	"fmt"
-<<<<<<< HEAD
-=======
-	"regexp"
 	"sync/atomic"
->>>>>>> 8804d83e
 	"time"
 
 	"github.com/pingcap/errors"
@@ -160,7 +156,6 @@
 	return nil
 }
 
-<<<<<<< HEAD
 type node struct {
 	db    string
 	table string
@@ -214,12 +209,10 @@
 	}
 	return
 }
-=======
 func (c *Canal) updateReplicationDelay(ev *replication.BinlogEvent) {
-	atomic.AddUint32(c.delay, uint32(time.Now().Unix()) - ev.Header.Timestamp)
-}
-
->>>>>>> 8804d83e
+	atomic.AddUint32(c.delay, uint32(time.Now().Unix())-ev.Header.Timestamp)
+}
+
 func (c *Canal) handleRowsEvent(e *replication.BinlogEvent) error {
 	ev := e.Event.(*replication.RowsEvent)
 
