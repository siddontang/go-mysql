package canal

import (
	"fmt"
	"regexp"
	"time"

	"github.com/juju/errors"
	"github.com/satori/go.uuid"
	"github.com/siddontang/go-mysql/mysql"
	"github.com/siddontang/go-mysql/replication"
	"github.com/siddontang/go-mysql/schema"
	"gopkg.in/birkirb/loggers.v1/log"
)

var (
	expCreateTable = regexp.MustCompile("(?i)^CREATE\\sTABLE(\\sIF\\sNOT\\sEXISTS)?\\s`{0,1}(.*?)`{0,1}\\.{0,1}`{0,1}([^`\\.]+?)`{0,1}\\s.*")
	expAlterTable  = regexp.MustCompile("(?i)^ALTER\\sTABLE\\s.*?`{0,1}(.*?)`{0,1}\\.{0,1}`{0,1}([^`\\.]+?)`{0,1}\\s.*")
	expRenameTable = regexp.MustCompile("(?i)^RENAME\\sTABLE\\s.*?`{0,1}(.*?)`{0,1}\\.{0,1}`{0,1}([^`\\.]+?)`{0,1}\\s{1,}TO\\s.*?")
	expDropTable   = regexp.MustCompile("(?i)^DROP\\sTABLE(\\sIF\\sEXISTS){0,1}\\s`{0,1}(.*?)`{0,1}\\.{0,1}`{0,1}([^`\\.]+?)`{0,1}(?:$|\\s)")
)

func (c *Canal) startSyncer() (*replication.BinlogStreamer, error) {
	gset := c.master.GTIDSet()
	if gset == nil {
		pos := c.master.Position()
		s, err := c.syncer.StartSync(pos)
		if err != nil {
			return nil, errors.Errorf("start sync replication at binlog %v error %v", pos, err)
		}
		log.Infof("start sync binlog at binlog file %v", pos)
		return s, nil
	} else {
		s, err := c.syncer.StartSyncGTID(gset)
		if err != nil {
			return nil, errors.Errorf("start sync replication at GTID set %v error %v", gset, err)
		}
		log.Infof("start sync binlog at GTID set %v", gset)
		return s, nil
	}
}

func (c *Canal) runSyncBinlog() error {
	s, err := c.startSyncer()
	if err != nil {
		return err
	}

	savePos := false
	force := false
	for {
		ev, err := s.GetEvent(c.ctx)

		if err != nil {
			return errors.Trace(err)
		}
		savePos = false
		force = false
		pos := c.master.Position()

		curPos := pos.Pos
		//next binlog pos
		pos.Pos = ev.Header.LogPos

		// We only save position with RotateEvent and XIDEvent.
		// For RowsEvent, we can't save the position until meeting XIDEvent
		// which tells the whole transaction is over.
		// TODO: If we meet any DDL query, we must save too.
		switch e := ev.Event.(type) {
		case *replication.RotateEvent:
			pos.Name = string(e.NextLogName)
			pos.Pos = uint32(e.Position)
			log.Infof("rotate binlog to %s", pos)
			savePos = true
			force = true
			if err = c.eventHandler.OnRotate(e); err != nil {
				return errors.Trace(err)
			}
		case *replication.RowsEvent:
			// we only focus row based event
			err = c.handleRowsEvent(ev)
			if err != nil {
				e := errors.Cause(err)
				// if error is not ErrExcludedTable or ErrTableNotExist or ErrMissingTableMeta, stop canal
				if e != ErrExcludedTable &&
					e != schema.ErrTableNotExist &&
					e != schema.ErrMissingTableMeta {
					log.Errorf("handle rows event at (%s, %d) error %v", pos.Name, curPos, err)
					return errors.Trace(err)
				}
			}
			continue
		case *replication.XIDEvent:
			if e.GSet != nil {
				c.master.UpdateGTIDSet(e.GSet)
			}
			savePos = true
			// try to save the position later
			if err := c.eventHandler.OnXID(pos); err != nil {
				return errors.Trace(err)
			}
		case *replication.MariadbGTIDEvent:
			// try to save the GTID later
<<<<<<< HEAD
			gtid := &e.GTID
=======
			gtid, err := mysql.ParseMariadbGTIDSet(e.GTID.String())
			if err != nil {
				return errors.Trace(err)
			}

			c.master.UpdateGTID(gtid)
>>>>>>> e59113b0
			if err := c.eventHandler.OnGTID(gtid); err != nil {
				return errors.Trace(err)
			}
		case *replication.GTIDEvent:
			u, _ := uuid.FromBytes(e.SID)
			gtid, err := mysql.ParseMysqlGTIDSet(fmt.Sprintf("%s:%d", u.String(), e.GNO))
			if err != nil {
				return errors.Trace(err)
			}
			if err := c.eventHandler.OnGTID(gtid); err != nil {
				return errors.Trace(err)
			}
		case *replication.QueryEvent:
			if e.GSet != nil {
				c.master.UpdateGTIDSet(e.GSet)
			}
			var (
				mb     [][]byte
				schema []byte
				table  []byte
			)
			regexps := []regexp.Regexp{*expCreateTable, *expAlterTable, *expRenameTable, *expDropTable}
			for _, reg := range regexps {
				mb = reg.FindSubmatch(e.Query)
				if len(mb) != 0 {
					break
				}
			}
			mbLen := len(mb)
			if mbLen == 0 {
				continue
			}

			// the first last is table name, the second last is database name(if exists)
			if len(mb[mbLen-2]) == 0 {
				schema = e.Schema
			} else {
				schema = mb[mbLen-2]
			}
			table = mb[mbLen-1]

			savePos = true
			force = true
			c.ClearTableCache(schema, table)
			log.Infof("table structure changed, clear table cache: %s.%s\n", schema, table)
			if err = c.eventHandler.OnTableChanged(string(schema), string(table)); err != nil {
				return errors.Trace(err)
			}

			// Now we only handle Table Changed DDL, maybe we will support more later.
			if err = c.eventHandler.OnDDL(pos, e); err != nil {
				return errors.Trace(err)
			}
		default:
			continue
		}

		if savePos {
			c.master.Update(pos)
			c.eventHandler.OnPosSynced(pos, force)
		}
	}

	return nil
}

func (c *Canal) handleRowsEvent(e *replication.BinlogEvent) error {
	ev := e.Event.(*replication.RowsEvent)

	// Caveat: table may be altered at runtime.
	schema := string(ev.Table.Schema)
	table := string(ev.Table.Table)

	t, err := c.GetTable(schema, table)
	if err != nil {
		return err
	}
	var action string
	switch e.Header.EventType {
	case replication.WRITE_ROWS_EVENTv1, replication.WRITE_ROWS_EVENTv2:
		action = InsertAction
	case replication.DELETE_ROWS_EVENTv1, replication.DELETE_ROWS_EVENTv2:
		action = DeleteAction
	case replication.UPDATE_ROWS_EVENTv1, replication.UPDATE_ROWS_EVENTv2:
		action = UpdateAction
	default:
		return errors.Errorf("%s not supported now", e.Header.EventType)
	}
	events := newRowsEvent(t, action, ev.Rows, e.Header)
	return c.eventHandler.OnRow(events)
}

func (c *Canal) FlushBinlog() error {
	_, err := c.Execute("FLUSH BINARY LOGS")
	if err != nil {
		return errors.Trace(err)
	}
	return nil
}

func (c *Canal) WaitUntilPos(pos mysql.Position, timeout time.Duration) error {
	timer := time.NewTimer(timeout)
	for {
		select {
		case <-timer.C:
			return errors.Errorf("wait position %v too long > %s", pos, timeout)
		default:
			err := c.FlushBinlog()
			if err != nil {
				return errors.Trace(err)
			}
			curPos := c.master.Position()
			if curPos.Compare(pos) >= 0 {
				return nil
			} else {
				log.Debugf("master pos is %v, wait catching %v", curPos, pos)
				time.Sleep(100 * time.Millisecond)
			}
		}
	}

	return nil
}

func (c *Canal) GetMasterPos() (mysql.Position, error) {
	rr, err := c.Execute("SHOW MASTER STATUS")
	if err != nil {
		return mysql.Position{"", 0}, errors.Trace(err)
	}

	name, _ := rr.GetString(0, 0)
	pos, _ := rr.GetInt(0, 1)

	return mysql.Position{name, uint32(pos)}, nil
}

func (c *Canal) GetMasterGTIDSet() (mysql.GTIDSet, error) {
	rr, err := c.Execute("SELECT @@GLOBAL.GTID_EXECUTED")
	if err != nil {
		return nil, errors.Trace(err)
	}
	gx, err := rr.GetString(0, 0)
	if err != nil {
		return nil, errors.Trace(err)
	}
	gset, err := mysql.ParseGTIDSet(c.cfg.Flavor, gx)
	if err != nil {
		return nil, errors.Trace(err)
	}
	return gset, nil
}

func (c *Canal) CatchMasterPos(timeout time.Duration) error {
	pos, err := c.GetMasterPos()
	if err != nil {
		return errors.Trace(err)
	}

	return c.WaitUntilPos(pos, timeout)
}<|MERGE_RESOLUTION|>--- conflicted
+++ resolved
@@ -101,16 +101,12 @@
 			}
 		case *replication.MariadbGTIDEvent:
 			// try to save the GTID later
-<<<<<<< HEAD
-			gtid := &e.GTID
-=======
 			gtid, err := mysql.ParseMariadbGTIDSet(e.GTID.String())
 			if err != nil {
 				return errors.Trace(err)
 			}
 
-			c.master.UpdateGTID(gtid)
->>>>>>> e59113b0
+			c.master.UpdateGTIDSet(gtid)
 			if err := c.eventHandler.OnGTID(gtid); err != nil {
 				return errors.Trace(err)
 			}
